--- conflicted
+++ resolved
@@ -1,8 +1,4 @@
-<<<<<<< HEAD
 # June/services/june-stt/Dockerfile - Production external deployment
-=======
-# June/services/june-stt/Dockerfile - Enhanced version
->>>>>>> 16705e8a
 FROM python:3.10-slim
 
 # Set environment variables
@@ -18,10 +14,6 @@
     curl \
     build-essential \
     pkg-config \
-<<<<<<< HEAD
-=======
-    libsndfile1 \
->>>>>>> 16705e8a
     && rm -rf /var/lib/apt/lists/*
 
 # Create application directory
@@ -39,26 +31,16 @@
 RUN pip install --no-cache-dir --upgrade pip && \
     pip install --no-cache-dir -r requirements.txt
 
-<<<<<<< HEAD
 # Copy shared authentication module
-=======
-# Copy shared module first (for auth) and install as package
->>>>>>> 16705e8a
 COPY shared/ ./shared/
 RUN pip install -e ./shared/
 
 # Copy application code and environment file
 COPY app.py .
-<<<<<<< HEAD
 COPY orchestrator_client.py .
 COPY .env .
 
 # Create non-root user for security
-=======
-COPY .env* ./
-
-# Create non-root user and necessary directories
->>>>>>> 16705e8a
 RUN useradd -m -u 1001 appuser && \
     mkdir -p /tmp && \
     chmod 755 /tmp && \
@@ -66,7 +48,6 @@
 
 USER appuser
 
-<<<<<<< HEAD
 # Set environment variables for caching
 ENV WHISPER_CACHE_DIR=/app/cache/whisper
 ENV HF_HOME=/app/cache/huggingface
@@ -74,12 +55,9 @@
 
 # Health check with proper timeout for external deployment
 HEALTHCHECK --interval=30s --timeout=15s --start-period=120s --retries=5 \
-=======
-# Health check - fixed port to match service
-HEALTHCHECK --interval=30s --timeout=10s --start-period=60s --retries=3 \
->>>>>>> 16705e8a
     CMD curl -f http://localhost:8080/healthz || exit 1
 
+# Expose port
 # Expose port
 EXPOSE 8080
 
