# June TTS Service with F5-TTS and Voice Cloning
# TTS-only image. CosyVoice is cloned into /opt/CosyVoice (no pip install)

<<<<<<< HEAD
# Use CUDA 12.1 base image for PyTorch 2.x compatibility
FROM nvidia/cuda:12.1.1-cudnn8-devel-ubuntu22.04 AS runtime
=======
FROM nvidia/cuda:12.1.1-cudnn8-runtime-ubuntu22.04 AS runtime
>>>>>>> fa55b884

ENV DEBIAN_FRONTEND=noninteractive \
    PYTHONUNBUFFERED=1 \
    CUDA_HOME=/usr/local/cuda \
    PATH=$PATH:/usr/local/cuda/bin \
    LD_LIBRARY_PATH=$LD_LIBRARY_PATH:/usr/local/cuda/lib64

LABEL maintainer="ozzuworld <eng.ozzu@icloud.com>"
LABEL version="1.0.4-tts-stable"
LABEL description="June TTS (CosyVoice2/F5-TTS) - vendored CosyVoice source"
LABEL service="june-tts"
LABEL framework="cosyvoice2"

# Minimal system deps for TTS
RUN apt-get update && apt-get install -y --no-install-recommends \
    python3.10 python3.10-dev python3-pip \
    libsndfile1 sox libsox-dev \
    curl wget git git-lfs build-essential cmake unzip \
    ffmpeg \
 && git lfs install \
 && apt-get clean && rm -rf /var/lib/apt/lists/*

RUN ln -sf /usr/bin/python3.10 /usr/bin/python && \
    ln -sf /usr/bin/python3.10 /usr/bin/python3

RUN pip install --no-cache-dir --upgrade pip setuptools wheel

RUN useradd -m -u 1001 sttuser
WORKDIR /app
RUN chown -R sttuser:sttuser /app

# Torch with CUDA 12.1
RUN pip install --no-cache-dir \
    torch==2.2.0 torchaudio==2.2.0 \
    --index-url https://download.pytorch.org/whl/cu121

# Clone CosyVoice source and install its requirements
RUN mkdir -p /opt && cd /opt && \
    git clone --recursive https://github.com/FunAudioLLM/CosyVoice.git && \
    cd CosyVoice && git submodule update --init --recursive && \
    pip install --no-cache-dir -r requirements.txt

# Expose Matcha-TTS path for imports (main.py also appends this)
ENV PYTHONPATH=/opt/CosyVoice/third_party/Matcha-TTS:${PYTHONPATH}

# Copy requirements and install project deps
COPY --chown=sttuser:sttuser requirements.txt /app/
RUN pip install --no-cache-dir --prefer-binary --default-timeout=3600 -r requirements.txt

# Copy app code
COPY --chown=sttuser:sttuser *.py /app/

ENV PYTHONPATH=/app:${PYTHONPATH}
USER sttuser

RUN mkdir -p /app/models /app/cache /app/temp

ENV PORT=8002 \
    LOG_LEVEL=INFO \
    TTS_MODEL=f5-tts \
    VOICE_CLONING_ENABLED=true \
    STREAMING_ENABLED=true \
    BATCH_SIZE=1 \
    LIVEKIT_ENABLED=true

EXPOSE 8002

HEALTHCHECK --interval=20s --timeout=15s --start-period=120s --retries=3 \
  CMD curl -f http://localhost:8002/healthz || exit 1

CMD ["python", "main.py"]<|MERGE_RESOLUTION|>--- conflicted
+++ resolved
@@ -1,12 +1,8 @@
 # June TTS Service with F5-TTS and Voice Cloning
 # TTS-only image. CosyVoice is cloned into /opt/CosyVoice (no pip install)
 
-<<<<<<< HEAD
 # Use CUDA 12.1 base image for PyTorch 2.x compatibility
-FROM nvidia/cuda:12.1.1-cudnn8-devel-ubuntu22.04 AS runtime
-=======
 FROM nvidia/cuda:12.1.1-cudnn8-runtime-ubuntu22.04 AS runtime
->>>>>>> fa55b884
 
 ENV DEBIAN_FRONTEND=noninteractive \
     PYTHONUNBUFFERED=1 \
