# cloudbuild.yaml (repo root)
substitutions:
  _REGION: "us-central1"
  _GKE_CLUSTER_NAME: "june"
  _GKE_ZONE: "us-central1-a"
  _FIREBASE_PROJECT_ID: "main-buffer-469817-v7"

  _REPO: "us-central1-docker.pkg.dev/main-buffer-469817-v7/june"
<<<<<<< HEAD
  _API_HOST: "api.allsafe.world"
  _FIREBASE_WEB_API_KEY: ""
=======
>>>>>>> 78bfdea5
options:
  logging: CLOUD_LOGGING_ONLY

# Make the secret available to steps, but do NOT expose it by default.
availableSecrets:
  secretManager:
    - versionName: projects/$PROJECT_NUMBER/secrets/firebase-web-api-key/versions/latest
      env: FIREBASE_WEB_API_KEY

images:
  - '${_REGION}-docker.pkg.dev/${PROJECT_ID}/june/orchestrator:${SHORT_SHA}'
  - '${_REGION}-docker.pkg.dev/${PROJECT_ID}/june/stt:${SHORT_SHA}'
  - '${_REGION}-docker.pkg.dev/${PROJECT_ID}/june/tts:${SHORT_SHA}'

steps:
  # Build & push orchestrator
  - name: 'gcr.io/cloud-builders/docker'
    dir: 'services/june-orchestrator'
    args: ['build', '-t', '${_REGION}-docker.pkg.dev/${PROJECT_ID}/june/orchestrator:${SHORT_SHA}', '.']
  - name: 'gcr.io/cloud-builders/docker'
    args: ['push', '${_REGION}-docker.pkg.dev/${PROJECT_ID}/june/orchestrator:${SHORT_SHA}']

  # Build & push STT
  - name: 'gcr.io/cloud-builders/docker'
    dir: 'services/june-stt'
    args: ['build', '-t', '${_REGION}-docker.pkg.dev/${PROJECT_ID}/june/stt:${SHORT_SHA}', '.']
  - name: 'gcr.io/cloud-builders/docker'
    args: ['push', '${_REGION}-docker.pkg.dev/${PROJECT_ID}/june/stt:${SHORT_SHA}']

  # Build & push TTS
  - name: 'gcr.io/cloud-builders/docker'
    dir: 'services/june-tts'
    args: ['build', '-t', '${_REGION}-docker.pkg.dev/${PROJECT_ID}/june/tts:${SHORT_SHA}', '.']
  - name: 'gcr.io/cloud-builders/docker'
    args: ['push', '${_REGION}-docker.pkg.dev/${PROJECT_ID}/june/tts:${SHORT_SHA}']

  # Helm deploy (injects the secret only into this step)
  - name: 'gcr.io/google.com/cloudsdktool/cloud-sdk:slim'
    entrypoint: 'bash'
    args:
      - -ceu
      - |
        set -euo pipefail
        echo ">> ensure Secret Manager secret firebase-web-api-key exists"
        if gcloud secrets describe firebase-web-api-key --project="${PROJECT_ID}" >/dev/null 2>&1; then
          echo "Secret already exists."
        else
          if [[ -n "${_FIREBASE_WEB_API_KEY:-}" ]]; then
            echo "Creating secret firebase-web-api-key from _FIREBASE_WEB_API_KEY"
            gcloud secrets create firebase-web-api-key --replication-policy="automatic" --project="${PROJECT_ID}"
            printf '%s' "${_FIREBASE_WEB_API_KEY}" | gcloud secrets versions add firebase-web-api-key --data-file=- --project="${PROJECT_ID}"
          else
            echo "ERROR: Secret firebase-web-api-key is missing and no bootstrap value provided."
            echo "Set _FIREBASE_WEB_API_KEY in the trigger temporarily or create the secret manually in Secret Manager."
            exit 1
          fi
        fi
  - name: 'gcr.io/google.com/cloudsdktool/cloud-sdk:slim'
    entrypoint: 'bash'
    env:
      - 'CLOUDSDK_COMPUTE_ZONE=${_GKE_ZONE}'
    secretEnv:
      - FIREBASE_WEB_API_KEY
    args:
      - -ceu
      - |
        set -euo pipefail
        REPO="${_REGION}-docker.pkg.dev/${PROJECT_ID}/june"

        echo ">> get GKE credentials"
        gcloud container clusters get-credentials "${_GKE_CLUSTER_NAME}" --zone "${_GKE_ZONE}" --project "${PROJECT_ID}"

        echo ">> install helm"
        if ! command -v helm >/dev/null 2>&1; then
          curl -fsSL https://raw.githubusercontent.com/helm/helm/main/scripts/get-helm-3 | bash
        fi

        echo ">> ensure namespace"
        kubectl get ns apps || kubectl create ns apps

        echo ">> sync orchestrator secret from Secret Manager"
        kubectl -n apps create secret generic june-orchestrator-secrets \
          --from-literal=FIREBASE_PROJECT_ID="${_FIREBASE_PROJECT_ID}" \
          --from-literal=FIREBASE_WEB_API_KEY="$$FIREBASE_WEB_API_KEY" \
          --dry-run=client -o yaml | kubectl apply -f -

        echo ">> helm upgrade"
        helm upgrade --install june app/helm/june-stack -n apps --create-namespace \
          --set "june-orchestrator.image.repository=${_REPO}/orchestrator" --set "june-orchestrator.image.tag=${SHORT_SHA}" \
          --set "june-stt.image.repository=${_REPO}/stt"               --set "june-stt.image.tag=${SHORT_SHA}" \
<<<<<<< HEAD
          --set "june-tts.image.repository=${_REPO}/tts"               --set "june-tts.image.tag=${SHORT_SHA}" \
=======
          --set "june-tts.image.repository=${_REPO}/tts"               --set "june-tts.image.tag=${SHORT_SHA}"
>>>>>>> 78bfdea5

          --set "june-orchestrator.ingress.enabled=true" \
          --set "june-orchestrator.ingress.className=nginx" \
          --set "june-orchestrator.ingress.host=${_API_HOST}" 
        echo ">> wait for rollout"
        kubectl -n apps rollout status deploy/june-june-orchestrator --timeout=5m<|MERGE_RESOLUTION|>--- conflicted
+++ resolved
@@ -5,12 +5,6 @@
   _GKE_ZONE: "us-central1-a"
   _FIREBASE_PROJECT_ID: "main-buffer-469817-v7"
 
-  _REPO: "us-central1-docker.pkg.dev/main-buffer-469817-v7/june"
-<<<<<<< HEAD
-  _API_HOST: "api.allsafe.world"
-  _FIREBASE_WEB_API_KEY: ""
-=======
->>>>>>> 78bfdea5
 options:
   logging: CLOUD_LOGGING_ONLY
 
@@ -99,16 +93,9 @@
 
         echo ">> helm upgrade"
         helm upgrade --install june app/helm/june-stack -n apps --create-namespace \
-          --set "june-orchestrator.image.repository=${_REPO}/orchestrator" --set "june-orchestrator.image.tag=${SHORT_SHA}" \
-          --set "june-stt.image.repository=${_REPO}/stt"               --set "june-stt.image.tag=${SHORT_SHA}" \
-<<<<<<< HEAD
-          --set "june-tts.image.repository=${_REPO}/tts"               --set "june-tts.image.tag=${SHORT_SHA}" \
-=======
-          --set "june-tts.image.repository=${_REPO}/tts"               --set "june-tts.image.tag=${SHORT_SHA}"
->>>>>>> 78bfdea5
+          --set "june-orchestrator.image.repository=${REPO}/orchestrator" --set "june-orchestrator.image.tag=${SHORT_SHA}" \
+          --set "june-stt.image.repository=${REPO}/stt"               --set "june-stt.image.tag=${SHORT_SHA}" \
+          --set "june-tts.image.repository=${REPO}/tts"               --set "june-tts.image.tag=${SHORT_SHA}"
 
-          --set "june-orchestrator.ingress.enabled=true" \
-          --set "june-orchestrator.ingress.className=nginx" \
-          --set "june-orchestrator.ingress.host=${_API_HOST}" 
         echo ">> wait for rollout"
         kubectl -n apps rollout status deploy/june-june-orchestrator --timeout=5m